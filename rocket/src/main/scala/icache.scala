--- conflicted
+++ resolved
@@ -238,17 +238,10 @@
   for (i <- 0 until nWays) {
     val data_array = Mem(Bits(width = code.width(rowBits)), nSets*refillCycles, seqRead = true)
     val s1_raddr = Reg(UInt())
-<<<<<<< HEAD
     when (narrow_grant.valid && repl_way === UInt(i)) {
       val e_d = code.encode(narrow_grant.bits.data)
-      if(refillCycles > 1) data_array(Cat(s2_idx, refill_cnt)) := e_d
-      else data_array(s2_idx) := e_d
-=======
-    when (refill_valid && repl_way === UInt(i)) {
-      val e_d = code.encode(refill_bits.payload.data)
-      if(refillCycles > 1) data_array(Cat(s1_idx, refill_bits.payload.addr_beat)) := e_d
+      if(refillCycles > 1) data_array(Cat(s1_idx, refill_cnt)) := e_d
       else data_array(s1_idx) := e_d
->>>>>>> 1f410ac4
     }
 //    /*.else*/when (s0_valid) { // uncomment ".else" to infer 6T SRAM
     .elsewhen (s0_valid) {
@@ -261,16 +254,9 @@
   io.resp.bits.datablock := Mux1H(s1_tag_hit, s1_dout)
 
   // output signals
-<<<<<<< HEAD
-  io.resp.valid := s2_hit
+  io.resp.valid := s1_hit
   io.mem.acquire.valid := (state === s_request)
-  io.mem.acquire.bits := GetBlock(addr_block = s2_addr >> UInt(blockOffBits))
-=======
-  io.resp.valid := s1_hit
-  io.mem.acquire.valid := (state === s_request) && ack_q.io.enq.ready
   io.mem.acquire.bits := GetBlock(addr_block = refill_addr >> UInt(blockOffBits))
-  io.mem.finish <> ack_q.io.deq
->>>>>>> 1f410ac4
 
   // control state machine
   switch (state) {
