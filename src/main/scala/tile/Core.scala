--- conflicted
+++ resolved
@@ -8,7 +8,7 @@
 import freechips.rocketchip.rocket._
 import freechips.rocketchip.util._
 
-case object BuildCore extends Field[(Parameters, uncore.tilelink2.TLEdgeOut) => CoreModule with HasCoreIO]
+case object BuildCore extends Field[(Parameters, freechips.rocketchip.tilelink.TLEdgeOut) => CoreModule with HasCoreIO]
 case object XLen extends Field[Int]
 
 // These parameters can be varied per-core
@@ -76,10 +76,7 @@
     val ptw = new DatapathPTWIO().flip
     val fpu = new FPUCoreIO().flip
     val rocc = new RoCCCoreIO().flip
-<<<<<<< HEAD
     val ptw_tlb = new TLBPTWIO()
-=======
     val trace = Vec(coreParams.retireWidth, new TracedInstruction).asOutput
->>>>>>> 5662d1de
   }
 }