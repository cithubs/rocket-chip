// See LICENSE.SiFive for license details.
// See LICENSE.Berkeley for license details.

package freechips.rocketchip.tile

import Chisel._
import freechips.rocketchip.config._
import freechips.rocketchip.devices.tilelink._
import freechips.rocketchip.diplomacy._
<<<<<<< HEAD
import freechips.rocketchip.diplomaticobjectmodel.logicaltree.RocketLogicalTreeNode
import freechips.rocketchip.diplomaticobjectmodel.model.{OMPrivilegeMode, _}
=======
import freechips.rocketchip.diplomaticobjectmodel.logicaltree.{LogicalModuleTree, RocketLogicalTreeNode}
>>>>>>> d51159de
import freechips.rocketchip.interrupts._
import freechips.rocketchip.tilelink._
import freechips.rocketchip.rocket._
import freechips.rocketchip.subsystem.RocketCrossingParams
import freechips.rocketchip.util._

case class RocketTileParams(
    core: RocketCoreParams = RocketCoreParams(),
    icache: Option[ICacheParams] = Some(ICacheParams()),
    dcache: Option[DCacheParams] = Some(DCacheParams()),
    btb: Option[BTBParams] = Some(BTBParams()),
    dataScratchpadBytes: Int = 0,
    name: Option[String] = Some("tile"),
    hartId: Int = 0,
    beuAddr: Option[BigInt] = None,
    blockerCtrlAddr: Option[BigInt] = None,
    boundaryBuffers: Boolean = false // if synthesized with hierarchical PnR, cut feed-throughs?
    ) extends TileParams {
  require(icache.isDefined)
  require(dcache.isDefined)
}

class RocketTile private(
      val rocketParams: RocketTileParams,
      crossing: ClockCrossingType,
      lookup: LookupByHartIdImpl,
      q: Parameters)
    extends BaseTile(rocketParams, crossing, lookup, q)
    with SinksExternalInterrupts
    with SourcesExternalNotifications
    with HasLazyRoCC  // implies CanHaveSharedFPU with CanHavePTW with HasHellaCache
    with HasHellaCache
    with HasICacheFrontend
{
  // Private constructor ensures altered LazyModule.p is used implicitly
  def this(params: RocketTileParams, crossing: RocketCrossingParams, lookup: LookupByHartIdImpl)(implicit p: Parameters) =
    this(params, crossing.crossingType, lookup, p)

  val intOutwardNode = IntIdentityNode()
  val slaveNode = TLIdentityNode()
  val masterNode = visibilityNode

  val dtim_adapter = tileParams.dcache.flatMap { d => d.scratch.map(s =>
    LazyModule(new ScratchpadSlavePort(AddressSet.misaligned(s, d.dataScratchpadBytes), xBytes, tileParams.core.useAtomics && !tileParams.core.useAtomicsOnlyForIO)))
  }
  dtim_adapter.foreach(lm => connectTLSlave(lm.node, xBytes))

  val bus_error_unit = rocketParams.beuAddr map { a =>
    val beu = LazyModule(new BusErrorUnit(new L1BusErrors, BusErrorUnitParams(a)))
    intOutwardNode := beu.intNode
    connectTLSlave(beu.node, xBytes)
    beu
  }

  val tile_master_blocker =
    tileParams.blockerCtrlAddr
      .map(BasicBusBlockerParams(_, xBytes, masterPortBeatBytes, deadlock = true))
      .map(bp => LazyModule(new BasicBusBlocker(bp)))

  tile_master_blocker.foreach(lm => connectTLSlave(lm.controlNode, xBytes))

  // TODO: this doesn't block other masters, e.g. RoCCs
  tlOtherMastersNode := tile_master_blocker.map { _.node := tlMasterXbar.node } getOrElse { tlMasterXbar.node }
  masterNode :=* tlOtherMastersNode
  DisableMonitors { implicit p => tlSlaveXbar.node :*= slaveNode }

  nDCachePorts += 1 /*core */ + (dtim_adapter.isDefined).toInt

  val dtimProperty = dtim_adapter.map(d => Map(
    "sifive,dtim" -> d.device.asProperty)).getOrElse(Nil)

  val itimProperty = tileParams.icache.flatMap(_.itimAddr.map(i => Map(
    "sifive,itim" -> frontend.icache.device.asProperty))).getOrElse(Nil)

  val cpuDevice: SimpleDevice = new SimpleDevice("cpu", Seq("sifive,rocket0", "riscv")) {
    override def parent = Some(ResourceAnchors.cpus)
    override def describe(resources: ResourceBindings): Description = {
      val Description(name, mapping) = super.describe(resources)
      Description(name, mapping ++ cpuProperties ++ nextLevelCacheProperty ++ tileProperties ++ dtimProperty ++ itimProperty)
    }
<<<<<<< HEAD

    /**
      * This function is for backwards compatiblity and will be removed in the future
      *
      * @param resourceBindingsMap
      * @return
      */
    override def getOMComponents(resourceBindingsMap: ResourceBindingsMap): Seq[OMComponent] = {
      val rocketLogicalTree: RocketLogicalTreeNode = new RocketLogicalTreeNode(cpuDevice, rocketParams, frontend, dtim_adapter, p(XLen))
      rocketLogicalTree.getOMComponents(resourceBindingsMap, Nil)
    }

    def getOMICacheFromBindings(resourceBindingsMap: ResourceBindingsMap): Option[OMICache] = {
      rocketParams.icache.map(i => frontend.icache.device.getOMComponents(resourceBindingsMap) match {
        case Seq() => throw new IllegalArgumentException
        case Seq(h) => h.asInstanceOf[OMICache]
        case _ => throw new IllegalArgumentException
      })
    }

    def getOMDCacheFromBindings(dCacheParams: DCacheParams, resourceBindingsMap: ResourceBindingsMap): Option[OMDCache] = {
      val omDTIM: Option[OMDCache] = dtim_adapter.map(_.device.getMemory(dCacheParams, resourceBindingsMap))
      val omDCache: Option[OMDCache] = tileParams.dcache.filterNot(_.scratch.isDefined).map(OMCaches.dcache(_, None))

      require(!(omDTIM.isDefined && omDCache.isDefined))

      omDTIM.orElse(omDCache)
    }

    def getOMRocketCores(resourceBindingsMap: ResourceBindingsMap): Seq[OMRocketCore] = {
      val coreParams = rocketParams.core

      val omICache = getOMICacheFromBindings(resourceBindingsMap)

      val omDCache = rocketParams.dcache.flatMap{ getOMDCacheFromBindings(_, resourceBindingsMap)}

      Seq(OMRocketCore(
        isa = OMISA.rocketISA(coreParams, xLen),
        mulDiv =  coreParams.mulDiv.map{ md => OMMulDiv.makeOMI(md, xLen)},
        fpu = coreParams.fpu.map{f => OMFPU(fLen = f.fLen)},
        performanceMonitor = PerformanceMonitor.permon(coreParams),
        pmp = OMPMP.pmp(coreParams),
        documentationName = tileParams.name.getOrElse("rocket"),
        hartIds = Seq(hartId),
        hasVectoredInterrupts = true,
        interruptLatency = 4,
        nLocalInterrupts = coreParams.nLocalInterrupts,
        nBreakpoints = coreParams.nBreakpoints,
        branchPredictor = rocketParams.btb.map(OMBTB.makeOMI),
        dcache = omDCache,
        icache = omICache
      ))
    }
=======
>>>>>>> d51159de
  }

  ResourceBinding {
    Resource(cpuDevice, "reg").bind(ResourceAddress(hartId))
  }

  override lazy val module = new RocketTileModuleImp(this)

  override def makeMasterBoundaryBuffers(implicit p: Parameters) = {
    if (!rocketParams.boundaryBuffers) super.makeMasterBoundaryBuffers
    else TLBuffer(BufferParams.none, BufferParams.flow, BufferParams.none, BufferParams.flow, BufferParams(1))
  }

  override def makeSlaveBoundaryBuffers(implicit p: Parameters) = {
    if (!rocketParams.boundaryBuffers) super.makeSlaveBoundaryBuffers
    else TLBuffer(BufferParams.flow, BufferParams.none, BufferParams.none, BufferParams.none, BufferParams.none)
  }

<<<<<<< HEAD
  val rocketLogicalTree: RocketLogicalTreeNode = new RocketLogicalTreeNode(cpuDevice, rocketParams, frontend, dtim_adapter, p(XLen))
=======
  val rocketLogicalTree: RocketLogicalTreeNode = new RocketLogicalTreeNode(cpuDevice, rocketParams, dtim_adapter, p(XLen), iCacheLogicalTreeNode)
  //LogicalModuleTree.add(rocketLogicalTree, iCacheLogicalTreeNode)
>>>>>>> d51159de
}

class RocketTileModuleImp(outer: RocketTile) extends BaseTileModuleImp(outer)
    with HasFpuOpt
    with HasLazyRoCCModule
    with HasICacheFrontendModule {
  Annotated.params(this, outer.rocketParams)

  val core = Module(new Rocket(outer)(outer.p))

  // Report unrecoverable error conditions; for now the only cause is cache ECC errors
  outer.reportHalt(List(outer.frontend.module.io.errors, outer.dcache.module.io.errors))

  // Report when the tile has ceased to retire instructions; for now the only cause is clock gating
  outer.reportCease(outer.rocketParams.core.clockGate.option(
    !outer.dcache.module.io.cpu.clock_enabled &&
    !outer.frontend.module.io.cpu.clock_enabled &&
    !ptw.io.dpath.clock_enabled &&
    core.io.cease))

  outer.reportWFI(None) // TODO: actually report this?

  outer.decodeCoreInterrupts(core.io.interrupts) // Decode the interrupt vector

  outer.bus_error_unit.foreach { beu =>
    core.io.interrupts.buserror.get := beu.module.io.interrupt
    beu.module.io.errors.dcache := outer.dcache.module.io.errors
    beu.module.io.errors.icache := outer.frontend.module.io.errors
  }

  // Pass through various external constants and reports
  outer.traceSourceNode.bundle <> core.io.trace
  core.io.hartid := constants.hartid
  outer.dcache.module.io.hartid := constants.hartid
  outer.frontend.module.io.hartid := constants.hartid
  outer.frontend.module.io.reset_vector := constants.reset_vector

  // Connect the core pipeline to other intra-tile modules
  outer.frontend.module.io.cpu <> core.io.imem
  dcachePorts += core.io.dmem // TODO outer.dcachePorts += () => module.core.io.dmem ??
  fpuOpt foreach { fpu => core.io.fpu <> fpu.io }
  core.io.ptw <> ptw.io.dpath

  // Connect the coprocessor interfaces
  if (outer.roccs.size > 0) {
    cmdRouter.get.io.in <> core.io.rocc.cmd
    outer.roccs.foreach(_.module.io.exception := core.io.rocc.exception)
    core.io.rocc.resp <> respArb.get.io.out
    core.io.rocc.busy <> (cmdRouter.get.io.busy || outer.roccs.map(_.module.io.busy).reduce(_ || _))
    core.io.rocc.interrupt := outer.roccs.map(_.module.io.interrupt).reduce(_ || _)
  }

  // Rocket has higher priority to DTIM than other TileLink clients
  outer.dtim_adapter.foreach { lm => dcachePorts += lm.module.io.dmem }

  // TODO eliminate this redundancy
  val h = dcachePorts.size
  val c = core.dcacheArbPorts
  val o = outer.nDCachePorts
  require(h == c, s"port list size was $h, core expected $c")
  require(h == o, s"port list size was $h, outer counted $o")
  // TODO figure out how to move the below into their respective mix-ins
  dcacheArb.io.requestor <> dcachePorts
  ptw.io.requestor <> ptwPorts
}

trait HasFpuOpt { this: RocketTileModuleImp =>
  val fpuOpt = outer.tileParams.core.fpu.map(params => Module(new FPU(params)(outer.p)))
}<|MERGE_RESOLUTION|>--- conflicted
+++ resolved
@@ -7,12 +7,7 @@
 import freechips.rocketchip.config._
 import freechips.rocketchip.devices.tilelink._
 import freechips.rocketchip.diplomacy._
-<<<<<<< HEAD
-import freechips.rocketchip.diplomaticobjectmodel.logicaltree.RocketLogicalTreeNode
-import freechips.rocketchip.diplomaticobjectmodel.model.{OMPrivilegeMode, _}
-=======
 import freechips.rocketchip.diplomaticobjectmodel.logicaltree.{LogicalModuleTree, RocketLogicalTreeNode}
->>>>>>> d51159de
 import freechips.rocketchip.interrupts._
 import freechips.rocketchip.tilelink._
 import freechips.rocketchip.rocket._
@@ -93,62 +88,6 @@
       val Description(name, mapping) = super.describe(resources)
       Description(name, mapping ++ cpuProperties ++ nextLevelCacheProperty ++ tileProperties ++ dtimProperty ++ itimProperty)
     }
-<<<<<<< HEAD
-
-    /**
-      * This function is for backwards compatiblity and will be removed in the future
-      *
-      * @param resourceBindingsMap
-      * @return
-      */
-    override def getOMComponents(resourceBindingsMap: ResourceBindingsMap): Seq[OMComponent] = {
-      val rocketLogicalTree: RocketLogicalTreeNode = new RocketLogicalTreeNode(cpuDevice, rocketParams, frontend, dtim_adapter, p(XLen))
-      rocketLogicalTree.getOMComponents(resourceBindingsMap, Nil)
-    }
-
-    def getOMICacheFromBindings(resourceBindingsMap: ResourceBindingsMap): Option[OMICache] = {
-      rocketParams.icache.map(i => frontend.icache.device.getOMComponents(resourceBindingsMap) match {
-        case Seq() => throw new IllegalArgumentException
-        case Seq(h) => h.asInstanceOf[OMICache]
-        case _ => throw new IllegalArgumentException
-      })
-    }
-
-    def getOMDCacheFromBindings(dCacheParams: DCacheParams, resourceBindingsMap: ResourceBindingsMap): Option[OMDCache] = {
-      val omDTIM: Option[OMDCache] = dtim_adapter.map(_.device.getMemory(dCacheParams, resourceBindingsMap))
-      val omDCache: Option[OMDCache] = tileParams.dcache.filterNot(_.scratch.isDefined).map(OMCaches.dcache(_, None))
-
-      require(!(omDTIM.isDefined && omDCache.isDefined))
-
-      omDTIM.orElse(omDCache)
-    }
-
-    def getOMRocketCores(resourceBindingsMap: ResourceBindingsMap): Seq[OMRocketCore] = {
-      val coreParams = rocketParams.core
-
-      val omICache = getOMICacheFromBindings(resourceBindingsMap)
-
-      val omDCache = rocketParams.dcache.flatMap{ getOMDCacheFromBindings(_, resourceBindingsMap)}
-
-      Seq(OMRocketCore(
-        isa = OMISA.rocketISA(coreParams, xLen),
-        mulDiv =  coreParams.mulDiv.map{ md => OMMulDiv.makeOMI(md, xLen)},
-        fpu = coreParams.fpu.map{f => OMFPU(fLen = f.fLen)},
-        performanceMonitor = PerformanceMonitor.permon(coreParams),
-        pmp = OMPMP.pmp(coreParams),
-        documentationName = tileParams.name.getOrElse("rocket"),
-        hartIds = Seq(hartId),
-        hasVectoredInterrupts = true,
-        interruptLatency = 4,
-        nLocalInterrupts = coreParams.nLocalInterrupts,
-        nBreakpoints = coreParams.nBreakpoints,
-        branchPredictor = rocketParams.btb.map(OMBTB.makeOMI),
-        dcache = omDCache,
-        icache = omICache
-      ))
-    }
-=======
->>>>>>> d51159de
   }
 
   ResourceBinding {
@@ -161,18 +100,13 @@
     if (!rocketParams.boundaryBuffers) super.makeMasterBoundaryBuffers
     else TLBuffer(BufferParams.none, BufferParams.flow, BufferParams.none, BufferParams.flow, BufferParams(1))
   }
-
+t
   override def makeSlaveBoundaryBuffers(implicit p: Parameters) = {
     if (!rocketParams.boundaryBuffers) super.makeSlaveBoundaryBuffers
     else TLBuffer(BufferParams.flow, BufferParams.none, BufferParams.none, BufferParams.none, BufferParams.none)
   }
 
-<<<<<<< HEAD
-  val rocketLogicalTree: RocketLogicalTreeNode = new RocketLogicalTreeNode(cpuDevice, rocketParams, frontend, dtim_adapter, p(XLen))
-=======
   val rocketLogicalTree: RocketLogicalTreeNode = new RocketLogicalTreeNode(cpuDevice, rocketParams, dtim_adapter, p(XLen), iCacheLogicalTreeNode)
-  //LogicalModuleTree.add(rocketLogicalTree, iCacheLogicalTreeNode)
->>>>>>> d51159de
 }
 
 class RocketTileModuleImp(outer: RocketTile) extends BaseTileModuleImp(outer)
