// See LICENSE for license details.

package rocketchip

import Chisel._
import cde.{Parameters, Field}
import junctions._
import uncore._
import rocket._
import rocket.Util._

/** Top-level parameters of RocketChip, values set in e.g. PublicConfigs.scala */

/** Number of tiles */
case object NTiles extends Field[Int]
/** Number of memory channels */
case object NMemoryChannels extends Field[Int]
/** Number of banks per memory channel */
case object NBanksPerMemoryChannel extends Field[Int]
/** Maximum number of banks per memory channel, when configurable */
case object MaxBanksPerMemoryChannel extends Field[Int]
/** Dynamic memory channel configurations */
case object MemoryChannelMuxConfigs extends Field[List[Int]]
/** Least significant bit of address used for bank partitioning */
case object BankIdLSB extends Field[Int]
/** Number of outstanding memory requests */
case object NOutstandingMemReqsPerChannel extends Field[Int]
/** Whether to use the slow backup memory port [VLSI] */
case object UseBackupMemoryPort extends Field[Boolean]
/** Function for building some kind of coherence manager agent */
case object BuildL2CoherenceManager extends Field[(Int, Parameters) => CoherenceAgent]
/** Function for building some kind of tile connected to a reset signal */
case object BuildTiles extends Field[Seq[(Bool, Parameters) => Tile]]
/** Enable DMA engine */
case object UseDma extends Field[Boolean]

case object UseStreamLoopback extends Field[Boolean]
case object StreamLoopbackSize extends Field[Int]
case object StreamLoopbackWidth extends Field[Int]

/** Utility trait for quick access to some relevant parameters */
trait HasTopLevelParameters {
  implicit val p: Parameters
  lazy val useDma = p(UseDma)
  lazy val nTiles = p(NTiles)
  lazy val nCachedTilePorts = p(TLKey("L1toL2")).nCachingClients
  lazy val nUncachedTilePorts =
    p(TLKey("L1toL2")).nCachelessClients - (if (useDma) 2 else 1)
  lazy val htifW = p(HtifKey).width
  lazy val csrAddrBits = 12
  lazy val nMemChannels = p(NMemoryChannels)
  lazy val nBanksPerMemChannel = p(NBanksPerMemoryChannel)
  lazy val nBanks = nMemChannels*nBanksPerMemChannel
  lazy val lsb = p(BankIdLSB)
  lazy val nMemReqs = p(NOutstandingMemReqsPerChannel)
  lazy val mifAddrBits = p(MIFAddrBits)
  lazy val mifDataBeats = p(MIFDataBeats)
  lazy val xLen = p(XLen)
  lazy val nSCR =  p(HtifKey).nSCR
  lazy val scrAddrBits = log2Up(nSCR)
  lazy val scrDataBits = 64
  lazy val scrDataBytes = scrDataBits / 8
  lazy val memoryChannelMuxConfigs = p(MemoryChannelMuxConfigs)
  //require(lsb + log2Up(nBanks) < mifAddrBits)
}

class MemBackupCtrlIO extends Bundle {
  val en = Bool(INPUT)
  val in_valid = Bool(INPUT)
  val out_ready = Bool(INPUT)
  val out_valid = Bool(OUTPUT)
}

/** Top-level io for the chip */
class BasicTopIO(implicit val p: Parameters) extends ParameterizedBundle()(p)
    with HasTopLevelParameters {
  val host = new HostIO(htifW)
  val mem_backup_ctrl = new MemBackupCtrlIO
}

class TopIO(implicit p: Parameters) extends BasicTopIO()(p) {
  val mem = Vec(nMemChannels, new NastiIO)
}

object TopUtils {
  // Connect two Nasti interfaces with queues in-between
  def connectNasti(outer: NastiIO, inner: NastiIO)(implicit p: Parameters) {
    val mifDataBeats = p(MIFDataBeats)
    outer.ar <> Queue(inner.ar)
    outer.aw <> Queue(inner.aw)
    outer.w  <> Queue(inner.w, mifDataBeats)
    inner.r  <> Queue(outer.r, mifDataBeats)
    inner.b  <> Queue(outer.b)
  }
}

/** Top-level module for the chip */
//TODO: Remove this wrapper once multichannel DRAM controller is provided
class Top(topParams: Parameters) extends Module with HasTopLevelParameters {
  implicit val p = topParams
  val io = new TopIO

  // Build an Uncore and a set of Tiles
  val innerTLParams = p.alterPartial({case TLId => "L1toL2" })
  val uncore = Module(new Uncore()(innerTLParams))
  val tileList = uncore.io.htif zip p(BuildTiles) map { case(hl, bt) => bt(hl.reset, p) }

  // Connect each tile to the HTIF
  uncore.io.htif.zip(tileList).zipWithIndex.foreach {
    case ((hl, tile), i) =>
      tile.io.host.id := UInt(i)
      tile.io.host.reset := Reg(next=Reg(next=hl.reset))
      tile.io.host.csr.req <> Queue(hl.csr.req)
      hl.csr.resp <> Queue(tile.io.host.csr.resp)
      hl.debug_stats_csr := tile.io.host.debug_stats_csr
  }

  // Connect the uncore to the tile memory ports, HostIO and MemIO
  uncore.io.tiles_cached <> tileList.map(_.io.cached).reduce(_++_)
  uncore.io.tiles_uncached <> tileList.map(_.io.uncached).reduce(_++_)
  io.host <> uncore.io.host
  if (p(UseBackupMemoryPort)) { io.mem_backup_ctrl <> uncore.io.mem_backup_ctrl }

  io.mem.zip(uncore.io.mem).foreach { case (outer, inner) =>
    TopUtils.connectNasti(outer, inner)
    // Memory cache type should be normal non-cacheable bufferable
    outer.ar.bits.cache := UInt("b0011")
    outer.aw.bits.cache := UInt("b0011")
  }
}

/** Wrapper around everything that isn't a Tile.
  *
  * Usually this is clocked and/or place-and-routed separately from the Tiles.
  * Contains the Host-Target InterFace module (HTIF).
  */
class Uncore(implicit val p: Parameters) extends Module
    with HasTopLevelParameters {
  val io = new Bundle {
    val host = new HostIO(htifW)
    val mem = Vec(nMemChannels, new NastiIO)
    val tiles_cached = Vec(nCachedTilePorts, new ClientTileLinkIO).flip
    val tiles_uncached = Vec(nUncachedTilePorts, new ClientUncachedTileLinkIO).flip
    val htif = Vec(nTiles, new HtifIO).flip
    val mem_backup_ctrl = new MemBackupCtrlIO
    val mmio = new NastiIO
  }

  val htif = Module(new Htif(CSRs.mreset)) // One HTIF module per chip
  val outmemsys = Module(new OuterMemorySystem) // NoC, LLC and SerDes
  outmemsys.io.incoherent := htif.io.cpu.map(_.reset)
  outmemsys.io.htif_uncached <> htif.io.mem
  outmemsys.io.tiles_uncached <> io.tiles_uncached
  outmemsys.io.tiles_cached <> io.tiles_cached

  for (i <- 0 until nTiles) {
    io.htif(i).reset := htif.io.cpu(i).reset
    io.htif(i).id := htif.io.cpu(i).id
    htif.io.cpu(i).debug_stats_csr <> io.htif(i).debug_stats_csr

    val csr_arb = Module(new SmiArbiter(2, xLen, csrAddrBits))
    csr_arb.io.in(0) <> htif.io.cpu(i).csr
    csr_arb.io.in(1) <> outmemsys.io.csr(i)
    io.htif(i).csr <> csr_arb.io.out
  }

  // Arbitrate SCR access between MMIO and HTIF
  val scrFile = Module(new SCRFile("UNCORE_SCR"))
  val scrArb = Module(new SmiArbiter(2, scrDataBits, scrAddrBits))
  scrArb.io.in(0) <> htif.io.scr
  scrArb.io.in(1) <> outmemsys.io.scr
  scrFile.io.smi <> scrArb.io.out
  // scrFile.io.scr <> (... your SCR connections ...)

  // Configures the enabled memory channels.  This can't be changed while the
  // chip is actively using memory, as it both drops Nasti messages and garbles
  // all of memory.
  val memory_channel_mux_select = scrFile.io.scr.attach(
    Reg(UInt(width = log2Up(memoryChannelMuxConfigs.size))),
    "MEMORY_CHANNEL_MUX_SELECT")
  outmemsys.io.memory_channel_mux_select := memory_channel_mux_select

  val deviceTree = Module(new NastiROM(p(DeviceTree).toSeq))
  deviceTree.io <> outmemsys.io.deviceTree

  // Wire the htif to the memory port(s) and host interface
  io.host.debug_stats_csr := htif.io.host.debug_stats_csr
  io.mem <> outmemsys.io.mem
<<<<<<< HEAD
  io.mmio <> outmemsys.io.mmio
  if (p(UseBackupMemoryPort)) {
=======
  if(p(UseBackupMemoryPort)) {
>>>>>>> d4887e39
    outmemsys.io.mem_backup_en := io.mem_backup_ctrl.en
    VLSIUtils.padOutHTIFWithDividedClock(htif.io.host, scrFile.io.scr,
      outmemsys.io.mem_backup, io.mem_backup_ctrl, io.host, htifW)
  } else {
    val tie_mem_backup_io = new MemSerializedIO(htifW).asDirectionless
    val tie_mem_backup_ctrl = new MemBackupCtrlIO().asDirectionless
    tie_mem_backup_io.req.valid := Bool(false)
    tie_mem_backup_ctrl.en := Bool(false)
    tie_mem_backup_ctrl.in_valid := Bool(false)
    tie_mem_backup_ctrl.out_ready := Bool(false)
    VLSIUtils.padOutHTIFWithDividedClock(htif.io.host, scrFile.io.scr,
      tie_mem_backup_io, tie_mem_backup_ctrl, io.host, htifW)
  }
}

/** The whole outer memory hierarchy, including a NoC, some kind of coherence
  * manager agent, and a converter from TileLink to MemIO.
  */ 
class OuterMemorySystem(implicit val p: Parameters) extends Module with HasTopLevelParameters {
  val io = new Bundle {
    val tiles_cached = Vec(nCachedTilePorts, new ClientTileLinkIO).flip
    val tiles_uncached = Vec(nUncachedTilePorts, new ClientUncachedTileLinkIO).flip
    val htif_uncached = (new ClientUncachedTileLinkIO).flip
    val incoherent = Vec(nTiles, Bool()).asInput
    val mem = Vec(nMemChannels, new NastiIO)
    val mem_backup = new MemSerializedIO(htifW)
    val mem_backup_en = Bool(INPUT)
    val memory_channel_mux_select = UInt(INPUT, log2Up(memoryChannelMuxConfigs.size))
    val csr = Vec(nTiles, new SmiIO(xLen, csrAddrBits))
    val scr = new SmiIO(xLen, scrAddrBits)
    val deviceTree = new NastiIO
  }

  val dmaOpt = if (p(UseDma))
    Some(Module(new DmaEngine(
      DmaCtrlRegNumbers.CSR_BASE + DmaCtrlRegNumbers.OUTSTANDING)))
    else None
  val mmioBase = p(MMIOBase)

  // Create a simple L1toL2 NoC between the tiles+htif and the banks of outer memory
  // Cached ports are first in client list, making sharerToClientId just an indentity function
  // addrToBank is sed to hash physical addresses (of cache blocks) to banks (and thereby memory channels)
  val ordered_clients = (io.tiles_cached ++
    (io.tiles_uncached ++ dmaOpt.map(_.io.mem) :+ io.htif_uncached)
      .map(TileLinkIOWrapper(_))) 
  def sharerToClientId(sharerId: UInt) = sharerId
  def addrToBank(addr: Bits): UInt = {
    Mux(addr.toUInt < UInt(mmioBase >> log2Up(p(CacheBlockBytes))),
      if (nBanks > 1) addr(lsb + log2Up(nBanks) - 1, lsb) else UInt(0),
      UInt(nBanks))
  }
  val preBuffering = TileLinkDepths(2,2,2,2,2)
  val postBuffering = TileLinkDepths(2,2,2,2,2)
<<<<<<< HEAD
  val l1tol2net = Module(
    if(nBanks == 1) new RocketChipTileLinkArbiter(sharerToClientId, preBuffering, postBuffering)
    else new RocketChipTileLinkCrossbar(addrToBank, sharerToClientId, preBuffering, postBuffering))
=======
  val l1tol2net = Module(new RocketChipTileLinkCrossbar(addrToBank, sharerToClientId, preBuffering, postBuffering))
>>>>>>> d4887e39

  // Create point(s) of coherence serialization
  val managerEndpoints = List.tabulate(nBanks){id => p(BuildL2CoherenceManager)(id, p)}
  managerEndpoints.foreach { _.incoherent := io.incoherent }

  val mmioManager = Module(new MMIOTileLinkManager()(p.alterPartial({
    case TLId => "L1toL2"
    case InnerTLId => "L1toL2"
    case OuterTLId => "L2toMC"
  })))

  // Wire the tiles and htif to the TileLink client ports of the L1toL2 network,
  // and coherence manager(s) to the other side
  l1tol2net.io.clients <> ordered_clients
  l1tol2net.io.managers <> managerEndpoints.map(_.innerTL) :+ mmioManager.io.inner

  // Create a converter between TileLinkIO and MemIO for each channel
  val outerTLParams = p.alterPartial({ case TLId => "L2toMC" })
  val outermostTLParams = p.alterPartial({case TLId => "Outermost"})
  val backendBuffering = TileLinkDepths(2,0,0,2,0)

  val addrMap = p(GlobalAddrMap)
  val addrHashMap = new AddrHashMap(addrMap, mmioBase)
  val nMasters = (if (dmaOpt.isEmpty) 2 else 3)
  val nSlaves = addrHashMap.nEntries

  println("Generated Address Map")
  for ((name, base, size, _) <- addrHashMap.sortedEntries) {
    println(f"\t$name%s $base%x - ${base + size - 1}%x")
  }

  val mmio_ic = Module(new NastiRecursiveInterconnect(nMasters, nSlaves, addrMap, mmioBase))

  val channelConfigs = p(MemoryChannelMuxConfigs)
  Predef.assert(channelConfigs.sortWith(_ > _)(0) == nMemChannels,
                "More memory channels elaborated than can be enabled")
  val mem_ic =
    if (channelConfigs.size == 1) {
      val ic = Module(new NastiMemoryInterconnect(nBanksPerMemChannel, nMemChannels))
      ic
    } else {
      val nBanks = nBanksPerMemChannel * nMemChannels
      val ic = Module(new NastiMemorySelector(nBanks, nMemChannels, channelConfigs))
      ic.io.select := io.memory_channel_mux_select
      ic
    }

  for ((bank, i) <- managerEndpoints.zipWithIndex) {
    val unwrap = Module(new ClientTileLinkIOUnwrapper()(outerTLParams))
    val narrow = Module(new TileLinkIONarrower("L2toMC", "Outermost"))
    val conv = Module(new NastiIOTileLinkIOConverter()(outermostTLParams))
    unwrap.io.in <> ClientTileLinkEnqueuer(bank.outerTL, backendBuffering)(outerTLParams)
    narrow.io.in <> unwrap.io.out
    conv.io.tl <> narrow.io.out
    TopUtils.connectNasti(mem_ic.io.masters(i), conv.io.nasti)
  }

  val mmio_narrow = Module(new TileLinkIONarrower("L2toMC", "Outermost"))
  val mmio_conv = Module(new NastiIOTileLinkIOConverter()(outermostTLParams))
  mmio_narrow.io.in <> mmioManager.io.outer
  mmio_conv.io.tl <> mmio_narrow.io.out
  TopUtils.connectNasti(mmio_ic.io.masters(0), mmio_conv.io.nasti)

  val rtc = Module(new RTC(CSRs.mtime))
  mmio_ic.io.masters(1) <> rtc.io

  dmaOpt.foreach { dma =>
    mmio_ic.io.masters(2) <> dma.io.mmio
    dma.io.ctrl <> mmio_ic.io.slaves(addrHashMap("devices:dma").port)
  }

  for (i <- 0 until nTiles) {
    val csrName = s"conf:csr$i"
    val csrPort = addrHashMap(csrName).port
    val conv = Module(new SmiIONastiIOConverter(xLen, csrAddrBits))
    conv.io.nasti <> mmio_ic.io.slaves(csrPort)
    io.csr(i) <> conv.io.smi
  }

  val scr_conv = Module(new SmiIONastiIOConverter(scrDataBits, scrAddrBits))
  scr_conv.io.nasti <> mmio_ic.io.slaves(addrHashMap("conf:scr").port)
  io.scr <> scr_conv.io.smi

  if (p(UseStreamLoopback)) {
    val lo_width = p(StreamLoopbackWidth)
    val lo_size = p(StreamLoopbackSize)
    val lo_conv = Module(new NastiIOStreamIOConverter(lo_width))
    lo_conv.io.nasti <> mmio_ic.io.slaves(addrHashMap("devices:loopback").port)
    lo_conv.io.stream.in <> Queue(lo_conv.io.stream.out, lo_size)
  }

  io.deviceTree <> mmio_ic.io.slaves(addrHashMap("conf:devicetree").port)

  val mem_channels = mem_ic.io.slaves
  // Create a SerDes for backup memory port
  if(p(UseBackupMemoryPort)) {
    VLSIUtils.doOuterMemorySystemSerdes(
      mem_channels, io.mem, io.mem_backup, io.mem_backup_en,
      nMemChannels, htifW, p(CacheBlockOffsetBits))
  } else { io.mem <> mem_channels }
}<|MERGE_RESOLUTION|>--- conflicted
+++ resolved
@@ -186,12 +186,7 @@
   // Wire the htif to the memory port(s) and host interface
   io.host.debug_stats_csr := htif.io.host.debug_stats_csr
   io.mem <> outmemsys.io.mem
-<<<<<<< HEAD
-  io.mmio <> outmemsys.io.mmio
-  if (p(UseBackupMemoryPort)) {
-=======
   if(p(UseBackupMemoryPort)) {
->>>>>>> d4887e39
     outmemsys.io.mem_backup_en := io.mem_backup_ctrl.en
     VLSIUtils.padOutHTIFWithDividedClock(htif.io.host, scrFile.io.scr,
       outmemsys.io.mem_backup, io.mem_backup_ctrl, io.host, htifW)
@@ -245,13 +240,7 @@
   }
   val preBuffering = TileLinkDepths(2,2,2,2,2)
   val postBuffering = TileLinkDepths(2,2,2,2,2)
-<<<<<<< HEAD
-  val l1tol2net = Module(
-    if(nBanks == 1) new RocketChipTileLinkArbiter(sharerToClientId, preBuffering, postBuffering)
-    else new RocketChipTileLinkCrossbar(addrToBank, sharerToClientId, preBuffering, postBuffering))
-=======
   val l1tol2net = Module(new RocketChipTileLinkCrossbar(addrToBank, sharerToClientId, preBuffering, postBuffering))
->>>>>>> d4887e39
 
   // Create point(s) of coherence serialization
   val managerEndpoints = List.tabulate(nBanks){id => p(BuildL2CoherenceManager)(id, p)}
