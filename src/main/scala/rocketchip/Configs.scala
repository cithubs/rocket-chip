--- conflicted
+++ resolved
@@ -120,16 +120,11 @@
           addrBits = Dump("MEM_ADDR_BITS", site(PAddrBits)),
           idBits = Dump("MEM_ID_BITS", site(MIFTagBits)))
       }
-<<<<<<< HEAD
       case BuildCoreplex => (c: Clock, r: Bool, p: Parameters) => Module(new DefaultCoreplex(c,r)(p))
-      case NExtInterrupts => 2
-=======
-      case BuildCoreplex => (p: Parameters) => Module(new DefaultCoreplex(p))
       case NExtTopInterrupts => 2
       case NExtPeripheryInterrupts => site(ExtraDevices).nInterrupts
       // Note that PLIC asserts that this is > 0.
       case NExtInterrupts => site(NExtTopInterrupts) + site(NExtPeripheryInterrupts)
->>>>>>> 76575d32
       case AsyncDebugBus => false
       case IncludeJtagDTM => false
       case AsyncMMIOChannels => false
@@ -164,12 +159,9 @@
       case ExtMemSize => Dump("MEM_SIZE", 0x10000000L)
       case ConfigString => makeConfigString()
       case GlobalAddrMap => globalAddrMap
-<<<<<<< HEAD
-      case NarrowIF => false
-=======
       case RTCPeriod => 100 // gives 10 MHz RTC assuming 1 GHz uncore clock
       case RTCTick => (p: Parameters, t_io: Bundle, p_io:Bundle) => Counter(p(RTCPeriod)).inc() 
->>>>>>> 76575d32
+      case NarrowIF => false
       case _ => throw new CDEMatchError
   }})
 
